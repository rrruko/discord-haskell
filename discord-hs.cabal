--- conflicted
+++ resolved
@@ -1,17 +1,10 @@
 name:                discord-hs
-<<<<<<< HEAD
---name:                discord-hs-rest
-version:             0.1.2
-synopsis:            An REST API wrapper for Discord in Haskell
-description:         You'll probably only ever find whatever haddock documentation I write over here. Try over at https://github.com/jano017/Discord.hs
-=======
 version:             0.1.3
 synopsis:            An API wrapper for Discord in Haskell
 description:         Provides an api wrapper and framework for writing
                      bots against the Discord <https://discordapp.com/> API.  
                      If for some reason hackage/stackage is failing to build
                      documentation, a backup set is hosted at <https://jano017.github.io/Discord.hs/>
->>>>>>> 3c7c3575
 homepage:            https://github.com/jano017/Discord.hs
 license:             MIT
 license-file:        LICENSE
@@ -25,36 +18,18 @@
 
 library
   exposed-modules:     Network.Discord
-<<<<<<< HEAD
                      , Network.Discord.Rest
-                     , Network.Discord.Types
-
-  other-modules:       Network.Discord.Rest.Channel
-=======
+                     , Network.Discord.Rest.Channel
+                     , Network.Discord.Rest.Guild
+                     , Network.Discord.Rest.User
                      , Network.Discord.Framework
                      , Network.Discord.Gateway
-                     , Network.Discord.Rest
-                     , Network.Discord.Rest.Channel
->>>>>>> 3c7c3575
-                     , Network.Discord.Rest.Guild
-                     , Network.Discord.Rest.User
                      , Network.Discord.Types
                      , Network.Discord.Types.Channel
-<<<<<<< HEAD
                      , Network.Discord.Types.Guild
                      , Network.Discord.Types.Prelude
-                     , Paths_discord_hs
-  -- other-extensions:
-  build-depends:       base==4.*, pipes, transformers
-                        , aeson, url, time, stm, mtl, bytestring
-                        , unordered-containers, text, vector, mmorph, req
-                        , template-haskell, lens, containers, hashable
-                        , data-default
-  ghc-options:         -Wall -Werror
-=======
                      , Network.Discord.Types.Events
                      , Network.Discord.Types.Gateway
-                     , Network.Discord.Types.Guild
   other-modules:       Paths_discord_hs
                      , Network.Discord.Rest.Prelude
                      , Network.Discord.Types.Prelude
@@ -80,13 +55,12 @@
                      , url==2.1.*
                      , vector==0.11.*
                      , websockets==0.10.*
-                     , wreq==0.5.*
+                     , req==0.5.*
                      , wuss==1.1.*
   ghc-options:         -Wall
->>>>>>> 3c7c3575
   hs-source-dirs:      src
   default-language:    Haskell2010
-  
+
 executable docs
   main-is:             Site.hs
   hs-source-dirs:      docs
