{-# LANGUAGE GADTs, OverloadedStrings, InstanceSigs, TypeSynonymInstances #-}
<<<<<<< HEAD
{-# LANGUAGE FlexibleInstances, MultiParamTypeClasses, ScopedTypeVariables #-}
=======
{-# LANGUAGE FlexibleInstances, MultiParamTypeClasses #-}
-- | Provides actions for Guild API interactions.
>>>>>>> 3c7c3575
module Network.Discord.Rest.Guild
  (
    GuildRequest(..)
  ) where
<<<<<<< HEAD
    import Data.Maybe
    import Data.Text as T
    import qualified Control.Monad.State as ST (get, put, liftIO)
    import Control.Monad.Morph (lift)
=======
>>>>>>> 3c7c3575
    import Control.Monad (when)

    import Control.Concurrent.STM
    import Control.Lens
    import Control.Monad.Morph (lift)
    import Data.Aeson
    import Data.Hashable
<<<<<<< HEAD
    import qualified Network.HTTP.Req as R
    import Data.ByteString.Char8 as B (unpack)
    import Data.ByteString.Lazy as LBS
=======
    import Data.Text
>>>>>>> 3c7c3575
    import Data.Time.Clock.POSIX
    import Network.Wreq
    import qualified Control.Monad.State as ST (get, liftIO)

    import Network.Discord.Rest.Prelude
    import Network.Discord.Types as Dc


    -- | Data constructor for Guild requests. See 
    --   <https://discordapp.com/developers/docs/resources/guild Guild API>
    data GuildRequest a where
      -- | Returns the new 'Guild' object for the given id
      GetGuild                 :: Snowflake -> GuildRequest Guild
      -- | Modify a guild's settings. Returns the updated 'Guild' object on success. Fires a
      --   Guild Update 'Event'.
      ModifyGuild              :: ToJSON a => Snowflake -> a -> GuildRequest Guild
      -- | Delete a guild permanently. User must be owner. Fires a Guild Delete 'Event'.
      DeleteGuild              :: Snowflake -> GuildRequest Guild
      -- | Returns a list of guild 'Channel' objects
      GetGuildChannels         :: Snowflake -> GuildRequest [Channel]
      -- | Create a new 'Channel' object for the guild. Requires 'MANAGE_CHANNELS' 
      --   permission. Returns the new 'Channel' object on success. Fires a Channel Create
      --   'Event'
      CreateGuildChannel       :: ToJSON a => Snowflake -> a -> GuildRequest Channel
      -- | Modify the positions of a set of channel objects for the guild. Requires 
      --   'MANAGE_CHANNELS' permission. Returns a list of all of the guild's 'Channel'
      --   objects on success. Fires multiple Channel Update 'Event's.
      ModifyChanPosition       :: ToJSON a => Snowflake -> a -> GuildRequest [Channel]
      -- | Returns a guild 'Member' object for the specified user
      GetGuildMember           :: Snowflake -> Snowflake -> GuildRequest Member
      -- | Returns a list of guild 'Member' objects that are members of the guild.
      ListGuildMembers         :: Snowflake -> Range -> GuildRequest [Member]
      -- | Adds a user to the guild, provided you have a valid oauth2 access token
      --   for the user with the guilds.join scope. Returns the guild 'Member' as the body.
      --   Fires a Guild Member Add 'Event'. Requires the bot to have the 
      --   CREATE_INSTANT_INVITE permission.
      AddGuildMember           :: ToJSON a => Snowflake -> Snowflake -> a 
                                    -> GuildRequest Member
      -- | Modify attributes of a guild 'Member'. Fires a Guild Member Update 'Event'.
      ModifyGuildMember        :: ToJSON a => Snowflake -> Snowflake -> a 
                                    -> GuildRequest ()
      -- | Remove a member from a guild. Requires 'KICK_MEMBER' permission. Fires a
      --   Guild Member Remove 'Event'.
      RemoveGuildMember        :: Snowflake -> Snowflake -> GuildRequest ()
      -- | Returns a list of 'User' objects that are banned from this guild. Requires the
      --   'BAN_MEMBERS' permission
      GetGuildBans             :: Snowflake -> GuildRequest [User]
      -- | Create a guild ban, and optionally delete previous messages sent by the banned
      --   user. Requires the 'BAN_MEMBERS' permission. Fires a Guild Ban Add 'Event'.
      CreateGuildBan           :: Snowflake -> Snowflake -> Integer -> GuildRequest ()
      -- | Remove the ban for a user. Requires the 'BAN_MEMBERS' permissions. 
      --   Fires a Guild Ban Remove 'Event'.
      RemoveGuildBan           :: Snowflake -> Snowflake -> GuildRequest ()
      -- | Returns a list of 'Role' objects for the guild. Requires the 'MANAGE_ROLES'
      --   permission
      GetGuildRoles            :: Snowflake -> GuildRequest [Role]
      -- | Create a new 'Role' for the guild. Requires the 'MANAGE_ROLES' permission.
      --   Returns the new role object on success. Fires a Guild Role Create 'Event'.
      CreateGuildRole          :: Snowflake -> GuildRequest Role
      -- | Modify the positions of a set of role objects for the guild. Requires the 
      --   'MANAGE_ROLES' permission. Returns a list of all of the guild's 'Role' objects
      --   on success. Fires multiple Guild Role Update 'Event's.
      ModifyGuildRolePositions :: ToJSON a => Snowflake -> [a] -> GuildRequest [Role]
      -- | Modify a guild role. Requires the 'MANAGE_ROLES' permission. Returns the 
      --   updated 'Role' on success. Fires a Guild Role Update 'Event's.
      ModifyGuildRole          :: ToJSON a => Snowflake -> Snowflake -> a 
                                    -> GuildRequest Role
      -- | Delete a guild role. Requires the 'MANAGE_ROLES' permission. Fires a Guild Role
      --   Delete 'Event'.
      DeleteGuildRole          :: Snowflake -> Snowflake -> GuildRequest Role
      -- | Returns an object with one 'pruned' key indicating the number of members 
      --   that would be removed in a prune operation. Requires the 'KICK_MEMBERS' 
      --   permission.
      GetGuildPruneCount       :: Snowflake -> Integer -> GuildRequest Object
      -- | Begin a prune operation. Requires the 'KICK_MEMBERS' permission. Returns an
      --   object with one 'pruned' key indicating the number of members that were removed
      --   in the prune operation. Fires multiple Guild Member Remove 'Events'.
      BeginGuildPrune          :: Snowflake -> Integer -> GuildRequest Object
      -- | Returns a list of 'VoiceRegion' objects for the guild. Unlike the similar /voice
      --   route, this returns VIP servers when the guild is VIP-enabled.
      GetGuildVoiceRegions     :: Snowflake -> GuildRequest [VoiceRegion]
      -- | Returns a list of 'Invite' objects for the guild. Requires the 'MANAGE_GUILD'
      --   permission.
      GetGuildInvites          :: Snowflake -> GuildRequest [Invite]
      -- | Return a list of 'Integration' objects for the guild. Requires the 'MANAGE_GUILD'
      --   permission.
      GetGuildIntegrations     :: Snowflake -> GuildRequest [Integration]
      -- | Attach an 'Integration' object from the current user to the guild. Requires the
      --   'MANAGE_GUILD' permission. Fires a Guild Integrations Update 'Event'.
      CreateGuildIntegration   :: ToJSON a => Snowflake -> a -> GuildRequest ()
      -- | Modify the behavior and settings of a 'Integration' object for the guild.
      --   Requires the 'MANAGE_GUILD' permission. Fires a Guild Integrations Update 'Event'.
      ModifyGuildIntegration   :: ToJSON a => Snowflake -> Snowflake -> a -> GuildRequest ()
      -- | Delete the attached 'Integration' object for the guild. Requires the 
      --   'MANAGE_GUILD' permission. Fires a Guild Integrations Update 'Event'.
      DeleteGuildIntegration   :: Snowflake -> Snowflake -> GuildRequest ()
      -- | Sync an 'Integration'. Requires the 'MANAGE_GUILD' permission.
      SyncGuildIntegration     :: Snowflake -> Snowflake -> GuildRequest ()
      -- | Returns the 'GuildEmbed' object. Requires the 'MANAGE_GUILD' permission.
      GetGuildEmbed            :: Snowflake -> GuildRequest GuildEmbed
      -- | Modify a 'GuildEmbed' object for the guild. All attributes may be passed in with
      --   JSON and modified. Requires the 'MANAGE_GUILD' permission. Returns the updated
      --   'GuildEmbed' object.
      ModifyGuildEmbed         :: Snowflake -> GuildEmbed -> GuildRequest GuildEmbed

    instance Hashable (GuildRequest a) where
      hashWithSalt s (GetGuild g)              = hashWithSalt s ("guild"::Text, g)
      hashWithSalt s (ModifyGuild g _)         = hashWithSalt s ("guild"::Text, g)
      hashWithSalt s (DeleteGuild g)           = hashWithSalt s ("guild"::Text, g)
      hashWithSalt s (GetGuildChannels g)      = hashWithSalt s ("guild_chan"::Text, g)
      hashWithSalt s (CreateGuildChannel g _)  = hashWithSalt s ("guild_chan"::Text, g)
      hashWithSalt s (ModifyChanPosition g _)  = hashWithSalt s ("guild_chan"::Text, g)
      hashWithSalt s (GetGuildMember g _)      = hashWithSalt s ("guild_memb"::Text, g)
      hashWithSalt s (ListGuildMembers g _)  = hashWithSalt s ("guild_membs"::Text, g)
      hashWithSalt s (AddGuildMember g _ _)    = hashWithSalt s ("guild_memb"::Text, g)
      hashWithSalt s (ModifyGuildMember g _ _) = hashWithSalt s ("guild_memb"::Text, g)
      hashWithSalt s (RemoveGuildMember g _)   = hashWithSalt s ("guild_memb"::Text, g)
      hashWithSalt s (GetGuildBans g)          = hashWithSalt s ("guild_bans"::Text, g)
      hashWithSalt s (CreateGuildBan g _ _)    = hashWithSalt s ("guild_ban" ::Text, g)
      hashWithSalt s (RemoveGuildBan g _)      = hashWithSalt s ("guild_ban" ::Text, g)
      hashWithSalt s (GetGuildRoles  g)        = hashWithSalt s ("guild_roles"::Text, g)
      hashWithSalt s (CreateGuildRole g)       = hashWithSalt s ("guild_roles"::Text, g)
      hashWithSalt s (ModifyGuildRolePositions g _)
                                               = hashWithSalt s ("guild_roles"::Text, g)
      hashWithSalt s (ModifyGuildRole g _ _)   = hashWithSalt s ("guild_role" ::Text, g)
      hashWithSalt s (DeleteGuildRole g _ )    = hashWithSalt s ("guild_role" ::Text, g)
      hashWithSalt s (GetGuildPruneCount g _)  = hashWithSalt s ("guild_prune"::Text, g)
      hashWithSalt s (BeginGuildPrune    g _)  = hashWithSalt s ("guild_prune"::Text, g)
      hashWithSalt s (GetGuildVoiceRegions g)  = hashWithSalt s ("guild_voice"::Text, g)
      hashWithSalt s (GetGuildInvites g)       = hashWithSalt s ("guild_invit"::Text, g)
      hashWithSalt s (GetGuildIntegrations g)  = hashWithSalt s ("guild_integ"::Text, g)
      hashWithSalt s (CreateGuildIntegration g _)
                                               = hashWithSalt s ("guild_integ"::Text, g)
      hashWithSalt s (ModifyGuildIntegration g _ _)
                                               = hashWithSalt s ("guild_intgr"::Text, g)
      hashWithSalt s (DeleteGuildIntegration g _)
                                               = hashWithSalt s ("guild_intgr"::Text, g)
      hashWithSalt s (SyncGuildIntegration g _)= hashWithSalt s ("guild_sync" ::Text, g)
      hashWithSalt s (GetGuildEmbed g)         = hashWithSalt s ("guild_embed"::Text, g)
      hashWithSalt s (ModifyGuildEmbed g _)    = hashWithSalt s ("guild_embed"::Text, g)

    instance Eq (GuildRequest a) where
      a == b = hash a == hash b

    instance RateLimit (GuildRequest a) where
      getRateLimit req = do
        DiscordState {getRateLimits=rl} <- ST.get
        now <- ST.liftIO (fmap round getPOSIXTime :: IO Int)
        ST.liftIO . atomically $ do
          rateLimits <- readTVar rl
          case lookup (hash req) rateLimits of
            Nothing -> return Nothing
            Just a
              | a >= now  -> return $ Just a
              | otherwise -> modifyTVar' rl (Dc.delete $ hash req) >> return Nothing

      setRateLimit req reset = do
        DiscordState {getRateLimits=rl} <- ST.get
        ST.liftIO . atomically . modifyTVar rl $ Dc.insert (hash req) reset


    instance (FromJSON a) => DoFetch (GuildRequest a) where
      doFetch req = do
        waitRateLimit req
        SyncFetched <$> fetch req

    fetch :: FromJSON a => GuildRequest a -> DiscordM a
    fetch request = do
      opts <- baseRequestOptions
      let makeUrl c = baseUrl R./: "guilds" R./~ (T.pack c)
      let emptyJsonBody = R.ReqBodyJson "" :: R.ReqBodyJson Text
      let get c = (R.req R.GET (makeUrl c) R.NoReqBody R.lbsResponse opts) :: IO R.LbsResponse
      (resp, rlRem, rlNext) <- lift $ do
<<<<<<< HEAD
        resp :: R.LbsResponse <- case request of

          GetGuild chan -> get chan

          ModifyGuild chan patch -> R.req R.PATCH (makeUrl chan) (R.ReqBodyJson patch) R.lbsResponse opts

          DeleteGuild chan -> R.req R.DELETE (makeUrl chan) R.NoReqBody R.lbsResponse opts

          GetGuildChannels chan -> get (chan++"/channels")

          CreateGuildChannel chan patch -> R.req R.POST (makeUrl $ chan++"/channels")
                                                 (R.ReqBodyJson patch) R.lbsResponse opts

          ModifyChanPosition chan patch -> R.req R.PATCH (makeUrl $ chan ++ "/channels")
                                                 (R.ReqBodyJson patch) R.lbsResponse opts

          GetGuildMember chan user -> get (chan++"/members/"++user)

          ListGuildMembers chan range -> get (chan++"/members?limit="++toQueryString range)

          AddGuildMember chan user patch -> R.req R.PUT (makeUrl $ chan++"/members/"++user)
                                                 (R.ReqBodyJson patch) R.lbsResponse opts

          ModifyGuildMember chan user patch ->  R.req R.PATCH (makeUrl $ chan++"/members/"++user)
                                                      (R.ReqBodyJson patch) R.lbsResponse opts

          RemoveGuildMember chan user ->  R.req R.DELETE (makeUrl $ chan++"/members/"++user)
                                                R.NoReqBody R.lbsResponse opts

          GetGuildBans chan -> get (chan++"/bans")

          CreateGuildBan chan user msg -> let payload = object ["delete-message-days" .= msg]
                                          in R.req R.PUT (makeUrl $ chan++"/bans/"++user)
                                                   (R.ReqBodyJson payload) R.lbsResponse opts

          RemoveGuildBan chan user ->  R.req R.DELETE (makeUrl $ chan++"/bans/"++user)
                                             R.NoReqBody R.lbsResponse opts

          GetGuildRoles chan -> get (chan++"/roles")

          CreateGuildRole chan -> R.req R.POST (makeUrl $ chan++"/roles")
                                        emptyJsonBody R.lbsResponse opts

          ModifyGuildRolePositions chan pos -> R.req R.POST (makeUrl $ chan++"/roles")
                                                     (R.ReqBodyJson pos) R.lbsResponse opts

          ModifyGuildRole chan role patch -> R.req R.POST (makeUrl $ chan++"/roles/"++role)
                                                   (R.ReqBodyJson patch) R.lbsResponse opts

          DeleteGuildRole chan role ->  R.req R.DELETE (makeUrl $ chan++"/roles/"++role)
                                              R.NoReqBody R.lbsResponse opts

          GetGuildPruneCount chan days -> get (chan++"/prune?days="++show days)

          BeginGuildPrune chan days -> R.req R.POST (makeUrl $ chan++"/prune?days="++show days)
                                             emptyJsonBody R.lbsResponse opts

          GetGuildVoiceRegions chan -> get (chan++"/regions")

          GetGuildInvites chan -> get (chan++"/invites")

          GetGuildIntegrations chan -> get (chan++"/integrations")

          CreateGuildIntegration chan patch -> R.req R.POST (makeUrl $ chan++"/integrations")
                                                     (R.ReqBodyJson patch) R.lbsResponse opts

          ModifyGuildIntegration chan integ patch ->  R.req R.PATCH (makeUrl $ chan++"/integrations/"++integ)
                                                            (R.ReqBodyJson patch) R.lbsResponse opts

          DeleteGuildIntegration chan integ ->  R.req R.DELETE (makeUrl $ chan++"/integrations/"++integ)
                                                      R.NoReqBody R.lbsResponse opts
=======
        resp <- case request of
          GetGuild chan -> getWith req
            (baseURL ++ "/guilds/" ++ show chan)
          
          ModifyGuild chan patch -> customPayloadMethodWith "PATCH" req
            (baseURL ++ "/guilds/" ++ show chan)
            (toJSON patch)

          DeleteGuild chan -> deleteWith req
            (baseURL ++ "/guilds/" ++ show chan)

          GetGuildChannels chan -> getWith req
            (baseURL ++ "/guilds/" ++ show chan ++ "/channels")

          CreateGuildChannel chan patch -> postWith req
            (baseURL ++ "/guilds/" ++ show chan ++ "/channels")
            (toJSON patch)

          ModifyChanPosition chan patch -> customPayloadMethodWith "PATCH" req
            (baseURL ++ "/guilds/" ++ show chan ++ "/channels")
            (toJSON patch)

          GetGuildMember chan user -> getWith req
            (baseURL ++ "/guilds/" ++ show chan ++ "/members/" ++ show user)

          ListGuildMembers chan range -> getWith req
            (baseURL ++ "/guilds/" ++ show chan ++"/members?" ++ toQueryString range)

          AddGuildMember chan user patch -> customPayloadMethodWith "PUT" req
            (baseURL ++ "/guilds/" ++ show chan ++ "/members/" ++ show user)
            (toJSON patch)

          ModifyGuildMember chan user patch -> customPayloadMethodWith "PATCH" req
            (baseURL ++ "/guilds/" ++ show chan ++ "/members/" ++ show user)
            (toJSON patch)

          RemoveGuildMember chan user -> deleteWith req
            (baseURL ++ "/guilds/" ++ show chan ++ "/members/"++ show user)

          GetGuildBans chan -> getWith req
            (baseURL ++ "/guilds/" ++ show chan ++ "/bans")

          CreateGuildBan chan user msg -> customPayloadMethodWith "PUT" req
            (baseURL ++ "/guilds/" ++ show chan ++ "/bans/" ++ show user)
            ["delete-message-days" := msg]

          RemoveGuildBan chan user -> deleteWith req
            (baseURL ++ "/guilds/" ++ show chan ++ "/bans/" ++ show user)

          GetGuildRoles chan -> getWith req
            (baseURL ++ "/guilds/" ++ show chan ++ "/roles")

          CreateGuildRole chan -> postWith req
            (baseURL ++ "/guilds/" ++ show chan ++ "/roles")
            (toJSON (""::Text))

          ModifyGuildRolePositions chan pos -> postWith req
            (baseURL ++ "/guilds/" ++ show chan ++ "/roles")
            (toJSON pos)

          ModifyGuildRole chan role patch -> postWith req
            (baseURL ++ "/guilds/" ++ show chan ++ "/roles/" ++ show role)
            (toJSON patch)

          DeleteGuildRole chan role -> deleteWith req
            (baseURL ++ "/guilds/" ++ show chan ++ "/roles/" ++ show role)

          GetGuildPruneCount chan days -> getWith req
            (baseURL++"/guilds/"++ show chan ++"/prune?days="++show days)

          BeginGuildPrune chan days -> postWith req
            (baseURL ++ "/guilds/" ++ show chan ++ "/prune?days=" ++ show days)
            (toJSON (""::Text))

          GetGuildVoiceRegions chan -> getWith req
            (baseURL ++ "/guilds/" ++ show chan ++ "/regions")

          GetGuildInvites chan -> getWith req 
            (baseURL ++ "/guilds/" ++ show chan ++ "/invites")

          GetGuildIntegrations chan -> getWith req
            (baseURL ++ "/guilds/" ++ show chan ++ "/integrations")

          CreateGuildIntegration chan patch -> postWith req
            (baseURL ++ "/guilds/"++ show chan ++ "/integrations")
            (toJSON patch)

          ModifyGuildIntegration chan integ patch -> customPayloadMethodWith "PATCH" req
            (baseURL ++ "/guilds/" ++ show chan ++ "/integrations/" ++ show integ)
            (toJSON patch)

          DeleteGuildIntegration chan integ -> deleteWith req
            (baseURL ++ "/guilds/" ++ show chan ++ "/integrations/" ++ show integ)

          SyncGuildIntegration chan integ -> postWith req
            (baseURL ++ "/guilds/" ++ show chan ++ "/integrations/" ++ show integ)
            (toJSON (""::Text))

          GetGuildEmbed chan -> getWith req
            (baseURL ++ "/guilds/" ++ show chan ++ "/embed")
          
          ModifyGuildEmbed chan embed -> customPayloadMethodWith "PATCH" req
            (baseURL ++ "/guilds/" ++ show chan ++ "/embed")
            (toJSON embed)
>>>>>>> 3c7c3575

          SyncGuildIntegration chan integ -> R.req R.POST (makeUrl $ chan++"/integrations/"++integ)
                                                   emptyJsonBody R.lbsResponse opts

          GetGuildEmbed chan -> get (chan++"/embed")

          ModifyGuildEmbed chan embed -> R.req R.PATCH (makeUrl $ chan++"/embed")
                                               (R.ReqBodyJson embed) R.lbsResponse opts

        let parseIntFrom header = read $ B.unpack $ fromMaybe "0" $ R.responseHeader resp header -- FIXME: default int value
            -- justRight . eitherDecodeStrict $
        return (justRight $ eitherDecode $ (R.responseBody resp :: LBS.ByteString),
                parseIntFrom "X-RateLimit-Remaining", parseIntFrom "X-RateLimit-Reset")
      when (rlRem == 0) $ setRateLimit request rlNext
      return resp<|MERGE_RESOLUTION|>--- conflicted
+++ resolved
@@ -1,37 +1,24 @@
 {-# LANGUAGE GADTs, OverloadedStrings, InstanceSigs, TypeSynonymInstances #-}
-<<<<<<< HEAD
-{-# LANGUAGE FlexibleInstances, MultiParamTypeClasses, ScopedTypeVariables #-}
-=======
-{-# LANGUAGE FlexibleInstances, MultiParamTypeClasses #-}
+{-# LANGUAGE FlexibleInstances, MultiParamTypeClasses, ScopedTypeVariables  #-}
 -- | Provides actions for Guild API interactions.
->>>>>>> 3c7c3575
 module Network.Discord.Rest.Guild
   (
     GuildRequest(..)
   ) where
-<<<<<<< HEAD
-    import Data.Maybe
-    import Data.Text as T
-    import qualified Control.Monad.State as ST (get, put, liftIO)
-    import Control.Monad.Morph (lift)
-=======
->>>>>>> 3c7c3575
     import Control.Monad (when)
+    import Data.Maybe (fromMaybe)
 
     import Control.Concurrent.STM
     import Control.Lens
     import Control.Monad.Morph (lift)
     import Data.Aeson
     import Data.Hashable
-<<<<<<< HEAD
+
     import qualified Network.HTTP.Req as R
     import Data.ByteString.Char8 as B (unpack)
     import Data.ByteString.Lazy as LBS
-=======
-    import Data.Text
->>>>>>> 3c7c3575
+    import Data.Text as T
     import Data.Time.Clock.POSIX
-    import Network.Wreq
     import qualified Control.Monad.State as ST (get, liftIO)
 
     import Network.Discord.Rest.Prelude
@@ -203,14 +190,15 @@
       let emptyJsonBody = R.ReqBodyJson "" :: R.ReqBodyJson Text
       let get c = (R.req R.GET (makeUrl c) R.NoReqBody R.lbsResponse opts) :: IO R.LbsResponse
       (resp, rlRem, rlNext) <- lift $ do
-<<<<<<< HEAD
         resp :: R.LbsResponse <- case request of
 
           GetGuild chan -> get chan
 
-          ModifyGuild chan patch -> R.req R.PATCH (makeUrl chan) (R.ReqBodyJson patch) R.lbsResponse opts
-
-          DeleteGuild chan -> R.req R.DELETE (makeUrl chan) R.NoReqBody R.lbsResponse opts
+          ModifyGuild chan patch -> R.req R.PATCH (makeUrl chan)
+                                          (R.ReqBodyJson patch) R.lbsResponse opts
+
+          DeleteGuild chan -> R.req R.DELETE (makeUrl chan)
+                                    R.NoReqBody R.lbsResponse opts
 
           GetGuildChannels chan -> get (chan++"/channels")
 
@@ -275,112 +263,6 @@
 
           DeleteGuildIntegration chan integ ->  R.req R.DELETE (makeUrl $ chan++"/integrations/"++integ)
                                                       R.NoReqBody R.lbsResponse opts
-=======
-        resp <- case request of
-          GetGuild chan -> getWith req
-            (baseURL ++ "/guilds/" ++ show chan)
-          
-          ModifyGuild chan patch -> customPayloadMethodWith "PATCH" req
-            (baseURL ++ "/guilds/" ++ show chan)
-            (toJSON patch)
-
-          DeleteGuild chan -> deleteWith req
-            (baseURL ++ "/guilds/" ++ show chan)
-
-          GetGuildChannels chan -> getWith req
-            (baseURL ++ "/guilds/" ++ show chan ++ "/channels")
-
-          CreateGuildChannel chan patch -> postWith req
-            (baseURL ++ "/guilds/" ++ show chan ++ "/channels")
-            (toJSON patch)
-
-          ModifyChanPosition chan patch -> customPayloadMethodWith "PATCH" req
-            (baseURL ++ "/guilds/" ++ show chan ++ "/channels")
-            (toJSON patch)
-
-          GetGuildMember chan user -> getWith req
-            (baseURL ++ "/guilds/" ++ show chan ++ "/members/" ++ show user)
-
-          ListGuildMembers chan range -> getWith req
-            (baseURL ++ "/guilds/" ++ show chan ++"/members?" ++ toQueryString range)
-
-          AddGuildMember chan user patch -> customPayloadMethodWith "PUT" req
-            (baseURL ++ "/guilds/" ++ show chan ++ "/members/" ++ show user)
-            (toJSON patch)
-
-          ModifyGuildMember chan user patch -> customPayloadMethodWith "PATCH" req
-            (baseURL ++ "/guilds/" ++ show chan ++ "/members/" ++ show user)
-            (toJSON patch)
-
-          RemoveGuildMember chan user -> deleteWith req
-            (baseURL ++ "/guilds/" ++ show chan ++ "/members/"++ show user)
-
-          GetGuildBans chan -> getWith req
-            (baseURL ++ "/guilds/" ++ show chan ++ "/bans")
-
-          CreateGuildBan chan user msg -> customPayloadMethodWith "PUT" req
-            (baseURL ++ "/guilds/" ++ show chan ++ "/bans/" ++ show user)
-            ["delete-message-days" := msg]
-
-          RemoveGuildBan chan user -> deleteWith req
-            (baseURL ++ "/guilds/" ++ show chan ++ "/bans/" ++ show user)
-
-          GetGuildRoles chan -> getWith req
-            (baseURL ++ "/guilds/" ++ show chan ++ "/roles")
-
-          CreateGuildRole chan -> postWith req
-            (baseURL ++ "/guilds/" ++ show chan ++ "/roles")
-            (toJSON (""::Text))
-
-          ModifyGuildRolePositions chan pos -> postWith req
-            (baseURL ++ "/guilds/" ++ show chan ++ "/roles")
-            (toJSON pos)
-
-          ModifyGuildRole chan role patch -> postWith req
-            (baseURL ++ "/guilds/" ++ show chan ++ "/roles/" ++ show role)
-            (toJSON patch)
-
-          DeleteGuildRole chan role -> deleteWith req
-            (baseURL ++ "/guilds/" ++ show chan ++ "/roles/" ++ show role)
-
-          GetGuildPruneCount chan days -> getWith req
-            (baseURL++"/guilds/"++ show chan ++"/prune?days="++show days)
-
-          BeginGuildPrune chan days -> postWith req
-            (baseURL ++ "/guilds/" ++ show chan ++ "/prune?days=" ++ show days)
-            (toJSON (""::Text))
-
-          GetGuildVoiceRegions chan -> getWith req
-            (baseURL ++ "/guilds/" ++ show chan ++ "/regions")
-
-          GetGuildInvites chan -> getWith req 
-            (baseURL ++ "/guilds/" ++ show chan ++ "/invites")
-
-          GetGuildIntegrations chan -> getWith req
-            (baseURL ++ "/guilds/" ++ show chan ++ "/integrations")
-
-          CreateGuildIntegration chan patch -> postWith req
-            (baseURL ++ "/guilds/"++ show chan ++ "/integrations")
-            (toJSON patch)
-
-          ModifyGuildIntegration chan integ patch -> customPayloadMethodWith "PATCH" req
-            (baseURL ++ "/guilds/" ++ show chan ++ "/integrations/" ++ show integ)
-            (toJSON patch)
-
-          DeleteGuildIntegration chan integ -> deleteWith req
-            (baseURL ++ "/guilds/" ++ show chan ++ "/integrations/" ++ show integ)
-
-          SyncGuildIntegration chan integ -> postWith req
-            (baseURL ++ "/guilds/" ++ show chan ++ "/integrations/" ++ show integ)
-            (toJSON (""::Text))
-
-          GetGuildEmbed chan -> getWith req
-            (baseURL ++ "/guilds/" ++ show chan ++ "/embed")
-          
-          ModifyGuildEmbed chan embed -> customPayloadMethodWith "PATCH" req
-            (baseURL ++ "/guilds/" ++ show chan ++ "/embed")
-            (toJSON embed)
->>>>>>> 3c7c3575
 
           SyncGuildIntegration chan integ -> R.req R.POST (makeUrl $ chan++"/integrations/"++integ)
                                                    emptyJsonBody R.lbsResponse opts
@@ -395,4 +277,4 @@
         return (justRight $ eitherDecode $ (R.responseBody resp :: LBS.ByteString),
                 parseIntFrom "X-RateLimit-Remaining", parseIntFrom "X-RateLimit-Reset")
       when (rlRem == 0) $ setRateLimit request rlNext
-      return resp+      return resp
