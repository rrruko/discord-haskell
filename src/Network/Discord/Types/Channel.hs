--- conflicted
+++ resolved
@@ -50,19 +50,11 @@
   data Channel =
       -- | A text channel in a guild.
       Text{
-<<<<<<< HEAD
-        -- |A unique, timestamp based id.
-        channelId:: {-# UNPACK #-} !Snowflake,
-        -- |An id of guild that holds the channel.
-        channelGuild:: {-# UNPACK #-} !Snowflake,
-        -- |A name of the channel.
-=======
         -- | The id of the channel (Will be equal to the guild if it's the "general" channel.
         channelId:: Snowflake,
         -- | The id of the guild.
         channelGuild:: Snowflake,
         -- | The name of the guild (2 - 1000 characters).
->>>>>>> 6293dc4e
         channelName:: String,
         -- | The storing position of the channel.
         channelPosition:: Integer,
@@ -74,15 +66,9 @@
         channelLastMessage:: Snowflake }
     -- |A voice channel in a guild.
     | Voice{
-<<<<<<< HEAD
-        -- |A unique, timestamp based id.
-        channelId:: {-# UNPACK #-} !Snowflake,
-        -- |An id of guild that holds the channel.
-=======
         -- | The id of the channel (Will be equal to the guild if it's the "general" channel.
         channelId:: Snowflake,
         -- | The id of the guild.
->>>>>>> 6293dc4e
         channelGuild:: Snowflake,
         -- | The name of the guild (2 - 1000 characters).
         channelName:: String,
@@ -97,15 +83,9 @@
     -- | DM Channels represent a one-to-one conversation between two users, outside the scope
     --   of guilds
     | DirectMessage {
-<<<<<<< HEAD
-        -- |A unique, timestamp based id.
-        channelId:: {-# UNPACK #-} !Snowflake,
-        -- |The target users of a direct message.
-=======
         -- | The id of this private message.
         channelId:: Snowflake,
         -- | The user object(s) of the DM recipient(s).
->>>>>>> 6293dc4e
         channelRecipients:: [User],
         -- | The id of of the last message sent in this DM.
         channelLastMessage:: Snowflake
